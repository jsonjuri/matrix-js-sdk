/*
Copyright 2015, 2016 OpenMarket Ltd
Copyright 2019 The Matrix.org Foundation C.I.C.

Licensed under the Apache License, Version 2.0 (the "License");
you may not use this file except in compliance with the License.
You may obtain a copy of the License at

    http://www.apache.org/licenses/LICENSE-2.0

Unless required by applicable law or agreed to in writing, software
distributed under the License is distributed on an "AS IS" BASIS,
WITHOUT WARRANTIES OR CONDITIONS OF ANY KIND, either express or implied.
See the License for the specific language governing permissions and
limitations under the License.
*/
"use strict";
/**
 * This is an internal module.
 * @module utils
 */

const unhomoglyph = require('unhomoglyph');
import Promise from 'bluebird';

/**
 * Encode a dictionary of query parameters.
 * @param {Object} params A dict of key/values to encode e.g.
 * {"foo": "bar", "baz": "taz"}
 * @return {string} The encoded string e.g. foo=bar&baz=taz
 */
module.exports.encodeParams = function(params) {
    let qs = "";
    for (const key in params) {
        if (!params.hasOwnProperty(key)) {
            continue;
        }
        qs += "&" + encodeURIComponent(key) + "=" +
                encodeURIComponent(params[key]);
    }
    return qs.substring(1);
};

/**
 * Encodes a URI according to a set of template variables. Variables will be
 * passed through encodeURIComponent.
 * @param {string} pathTemplate The path with template variables e.g. '/foo/$bar'.
 * @param {Object} variables The key/value pairs to replace the template
 * variables with. E.g. { "$bar": "baz" }.
 * @return {string} The result of replacing all template variables e.g. '/foo/baz'.
 */
module.exports.encodeUri = function(pathTemplate, variables) {
    for (const key in variables) {
        if (!variables.hasOwnProperty(key)) {
            continue;
        }
        pathTemplate = pathTemplate.replace(
            key, encodeURIComponent(variables[key]),
        );
    }
    return pathTemplate;
};

/**
 * Applies a map function to the given array.
 * @param {Array} array The array to apply the function to.
 * @param {Function} fn The function that will be invoked for each element in
 * the array with the signature <code>fn(element){...}</code>
 * @return {Array} A new array with the results of the function.
 */
module.exports.map = function(array, fn) {
    const results = new Array(array.length);
    for (let i = 0; i < array.length; i++) {
        results[i] = fn(array[i]);
    }
    return results;
};

/**
 * Applies a filter function to the given array.
 * @param {Array} array The array to apply the function to.
 * @param {Function} fn The function that will be invoked for each element in
 * the array. It should return true to keep the element. The function signature
 * looks like <code>fn(element, index, array){...}</code>.
 * @return {Array} A new array with the results of the function.
 */
module.exports.filter = function(array, fn) {
    const results = [];
    for (let i = 0; i < array.length; i++) {
        if (fn(array[i], i, array)) {
            results.push(array[i]);
        }
    }
    return results;
};

/**
 * Get the keys for an object. Same as <code>Object.keys()</code>.
 * @param {Object} obj The object to get the keys for.
 * @return {string[]} The keys of the object.
 */
module.exports.keys = function(obj) {
    const keys = [];
    for (const key in obj) {
        if (!obj.hasOwnProperty(key)) {
            continue;
        }
        keys.push(key);
    }
    return keys;
};

/**
 * Get the values for an object.
 * @param {Object} obj The object to get the values for.
 * @return {Array<*>} The values of the object.
 */
module.exports.values = function(obj) {
    const values = [];
    for (const key in obj) {
        if (!obj.hasOwnProperty(key)) {
            continue;
        }
        values.push(obj[key]);
    }
    return values;
};

/**
 * Invoke a function for each item in the array.
 * @param {Array} array The array.
 * @param {Function} fn The function to invoke for each element. Has the
 * function signature <code>fn(element, index)</code>.
 */
module.exports.forEach = function(array, fn) {
    for (let i = 0; i < array.length; i++) {
        fn(array[i], i);
    }
};

/**
 * The findElement() method returns a value in the array, if an element in the array
 * satisfies (returns true) the provided testing function. Otherwise undefined
 * is returned.
 * @param {Array} array The array.
 * @param {Function} fn Function to execute on each value in the array, with the
 * function signature <code>fn(element, index, array)</code>
 * @param {boolean} reverse True to search in reverse order.
 * @return {*} The first value in the array which returns <code>true</code> for
 * the given function.
 */
module.exports.findElement = function(array, fn, reverse) {
    let i;
    if (reverse) {
        for (i = array.length - 1; i >= 0; i--) {
            if (fn(array[i], i, array)) {
                return array[i];
            }
        }
    } else {
        for (i = 0; i < array.length; i++) {
            if (fn(array[i], i, array)) {
                return array[i];
            }
        }
    }
};

/**
 * The removeElement() method removes the first element in the array that
 * satisfies (returns true) the provided testing function.
 * @param {Array} array The array.
 * @param {Function} fn Function to execute on each value in the array, with the
 * function signature <code>fn(element, index, array)</code>. Return true to
 * remove this element and break.
 * @param {boolean} reverse True to search in reverse order.
 * @return {boolean} True if an element was removed.
 */
module.exports.removeElement = function(array, fn, reverse) {
    let i;
    let removed;
    if (reverse) {
        for (i = array.length - 1; i >= 0; i--) {
            if (fn(array[i], i, array)) {
                removed = array[i];
                array.splice(i, 1);
                return removed;
            }
        }
    } else {
        for (i = 0; i < array.length; i++) {
            if (fn(array[i], i, array)) {
                removed = array[i];
                array.splice(i, 1);
                return removed;
            }
        }
    }
    return false;
};

/**
 * Checks if the given thing is a function.
 * @param {*} value The thing to check.
 * @return {boolean} True if it is a function.
 */
module.exports.isFunction = function(value) {
    return Object.prototype.toString.call(value) == "[object Function]";
};

/**
 * Checks if the given thing is an array.
 * @param {*} value The thing to check.
 * @return {boolean} True if it is an array.
 */
module.exports.isArray = function(value) {
    return Array.isArray ? Array.isArray(value) :
        Boolean(value && value.constructor === Array);
};

/**
 * Checks that the given object has the specified keys.
 * @param {Object} obj The object to check.
 * @param {string[]} keys The list of keys that 'obj' must have.
 * @throws If the object is missing keys.
 */
module.exports.checkObjectHasKeys = function(obj, keys) {
    for (let i = 0; i < keys.length; i++) {
        if (!obj.hasOwnProperty(keys[i])) {
            throw new Error("Missing required key: " + keys[i]);
        }
    }
};

/**
 * Checks that the given object has no extra keys other than the specified ones.
 * @param {Object} obj The object to check.
 * @param {string[]} allowedKeys The list of allowed key names.
 * @throws If there are extra keys.
 */
module.exports.checkObjectHasNoAdditionalKeys = function(obj, allowedKeys) {
    for (const key in obj) {
        if (!obj.hasOwnProperty(key)) {
            continue;
        }
        if (allowedKeys.indexOf(key) === -1) {
            throw new Error("Unknown key: " + key);
        }
    }
};

/**
 * Deep copy the given object. The object MUST NOT have circular references and
 * MUST NOT have functions.
 * @param {Object} obj The object to deep copy.
 * @return {Object} A copy of the object without any references to the original.
 */
module.exports.deepCopy = function(obj) {
    return JSON.parse(JSON.stringify(obj));
};

/**
 * Compare two objects for equality. The objects MUST NOT have circular references.
 *
 * @param {Object} x The first object to compare.
 * @param {Object} y The second object to compare.
 *
 * @return {boolean} true if the two objects are equal
 */
const deepCompare = module.exports.deepCompare = function(x, y) {
    // Inspired by
    // http://stackoverflow.com/questions/1068834/object-comparison-in-javascript#1144249

    // Compare primitives and functions.
    // Also check if both arguments link to the same object.
    if (x === y) {
        return true;
    }

    if (typeof x !== typeof y) {
        return false;
    }

    // special-case NaN (since NaN !== NaN)
    if (typeof x === 'number' && isNaN(x) && isNaN(y)) {
         return true;
    }

    // special-case null (since typeof null == 'object', but null.constructor
    // throws)
    if (x === null || y === null) {
        return x === y;
    }

    // everything else is either an unequal primitive, or an object
    if (!(x instanceof Object)) {
        return false;
    }

    // check they are the same type of object
    if (x.constructor !== y.constructor || x.prototype !== y.prototype) {
        return false;
    }

    // special-casing for some special types of object
    if (x instanceof RegExp || x instanceof Date) {
        return x.toString() === y.toString();
    }

    // the object algorithm works for Array, but it's sub-optimal.
    if (x instanceof Array) {
        if (x.length !== y.length) {
            return false;
        }

        for (let i = 0; i < x.length; i++) {
            if (!deepCompare(x[i], y[i])) {
                return false;
            }
        }
    } else {
        // disable jshint "The body of a for in should be wrapped in an if
        // statement"
        /* jshint -W089 */

        // check that all of y's direct keys are in x
        let p;
        for (p in y) {
            if (y.hasOwnProperty(p) !== x.hasOwnProperty(p)) {
                return false;
            }
        }

        // finally, compare each of x's keys with y
        for (p in y) { // eslint-disable-line guard-for-in
            if (y.hasOwnProperty(p) !== x.hasOwnProperty(p)) {
                return false;
            }
            if (!deepCompare(x[p], y[p])) {
                return false;
            }
        }
    }
    /* jshint +W089 */
    return true;
};

/**
 * Copy properties from one object to another.
 *
 * All enumerable properties, included inherited ones, are copied.
 *
 * This is approximately equivalent to ES6's Object.assign, except
 * that the latter doesn't copy inherited properties.
 *
 * @param {Object} target  The object that will receive new properties
 * @param {...Object} source  Objects from which to copy properties
 *
 * @return {Object} target
 */
module.exports.extend = function() {
    const target = arguments[0] || {};
    for (let i = 1; i < arguments.length; i++) {
        const source = arguments[i];
        for (const propName in source) { // eslint-disable-line guard-for-in
            target[propName] = source[propName];
        }
    }
    return target;
};

/**
 * Run polyfills to add Array.map and Array.filter if they are missing.
 */
module.exports.runPolyfills = function() {
    //                Array.prototype.filter
    // ========================================================
    // SOURCE:
    // https://developer.mozilla.org/en-US/docs/Web/JavaScript/Reference/Global_Objects/Array/filter
    if (!Array.prototype.filter) {
      Array.prototype.filter = function(fun/*, thisArg*/) {
        if (this === void 0 || this === null) {
          throw new TypeError();
        }

        const t = Object(this);
        const len = t.length >>> 0;
        if (typeof fun !== 'function') {
          throw new TypeError();
        }

        const res = [];
        const thisArg = arguments.length >= 2 ? arguments[1] : void 0;
        for (let i = 0; i < len; i++) {
          if (i in t) {
            const val = t[i];

            // NOTE: Technically this should Object.defineProperty at
            //       the next index, as push can be affected by
            //       properties on Object.prototype and Array.prototype.
            //       But that method's new, and collisions should be
            //       rare, so use the more-compatible alternative.
            if (fun.call(thisArg, val, i, t)) {
              res.push(val);
            }
          }
        }

        return res;
      };
    }

    //                Array.prototype.map
    // ========================================================
    // SOURCE:
    // https://developer.mozilla.org/en-US/docs/Web/JavaScript/Reference/Global_Objects/Array/map
    // Production steps of ECMA-262, Edition 5, 15.4.4.19
    // Reference: http://es5.github.io/#x15.4.4.19
    if (!Array.prototype.map) {
      Array.prototype.map = function(callback, thisArg) {
        let T, k;

        if (this === null || this === undefined) {
          throw new TypeError(' this is null or not defined');
        }

        // 1. Let O be the result of calling ToObject passing the |this|
        //    value as the argument.
        const O = Object(this);

        // 2. Let lenValue be the result of calling the Get internal
        //    method of O with the argument "length".
        // 3. Let len be ToUint32(lenValue).
        const len = O.length >>> 0;

        // 4. If IsCallable(callback) is false, throw a TypeError exception.
        // See: http://es5.github.com/#x9.11
        if (typeof callback !== 'function') {
          throw new TypeError(callback + ' is not a function');
        }

        // 5. If thisArg was supplied, let T be thisArg; else let T be undefined.
        if (arguments.length > 1) {
          T = thisArg;
        }

        // 6. Let A be a new array created as if by the expression new Array(len)
        //    where Array is the standard built-in constructor with that name and
        //    len is the value of len.
        const A = new Array(len);

        // 7. Let k be 0
        k = 0;

        // 8. Repeat, while k < len
        while (k < len) {
          var kValue, mappedValue;

          // a. Let Pk be ToString(k).
          //   This is implicit for LHS operands of the in operator
          // b. Let kPresent be the result of calling the HasProperty internal
          //    method of O with argument Pk.
          //   This step can be combined with c
          // c. If kPresent is true, then
          if (k in O) {
            // i. Let kValue be the result of calling the Get internal
            //    method of O with argument Pk.
            kValue = O[k];

            // ii. Let mappedValue be the result of calling the Call internal
            //     method of callback with T as the this value and argument
            //     list containing kValue, k, and O.
            mappedValue = callback.call(T, kValue, k, O);

            // iii. Call the DefineOwnProperty internal method of A with arguments
            // Pk, Property Descriptor
            // { Value: mappedValue,
            //   Writable: true,
            //   Enumerable: true,
            //   Configurable: true },
            // and false.

            // In browsers that support Object.defineProperty, use the following:
            // Object.defineProperty(A, k, {
            //   value: mappedValue,
            //   writable: true,
            //   enumerable: true,
            //   configurable: true
            // });

            // For best browser support, use the following:
            A[k] = mappedValue;
          }
          // d. Increase k by 1.
          k++;
        }

        // 9. return A
        return A;
      };
    }

    //                Array.prototype.forEach
    // ========================================================
    // SOURCE:
  // https://developer.mozilla.org/en-US/docs/Web/JavaScript/Reference/Global_Objects/Array/forEach
    // Production steps of ECMA-262, Edition 5, 15.4.4.18
    // Reference: http://es5.github.io/#x15.4.4.18
    if (!Array.prototype.forEach) {
      Array.prototype.forEach = function(callback, thisArg) {
        let T, k;

        if (this === null || this === undefined) {
          throw new TypeError(' this is null or not defined');
        }

        // 1. Let O be the result of calling ToObject passing the |this| value as the
        // argument.
        const O = Object(this);

        // 2. Let lenValue be the result of calling the Get internal method of O with the
        // argument "length".
        // 3. Let len be ToUint32(lenValue).
        const len = O.length >>> 0;

        // 4. If IsCallable(callback) is false, throw a TypeError exception.
        // See: http://es5.github.com/#x9.11
        if (typeof callback !== "function") {
          throw new TypeError(callback + ' is not a function');
        }

        // 5. If thisArg was supplied, let T be thisArg; else let T be undefined.
        if (arguments.length > 1) {
          T = thisArg;
        }

        // 6. Let k be 0
        k = 0;

        // 7. Repeat, while k < len
        while (k < len) {
          var kValue;

          // a. Let Pk be ToString(k).
          //   This is implicit for LHS operands of the in operator
          // b. Let kPresent be the result of calling the HasProperty internal
          //    method of O with
          //    argument Pk.
          //   This step can be combined with c
          // c. If kPresent is true, then
          if (k in O) {
            // i. Let kValue be the result of calling the Get internal method of O with
            // argument Pk
            kValue = O[k];

            // ii. Call the Call internal method of callback with T as the this value and
            // argument list containing kValue, k, and O.
            callback.call(T, kValue, k, O);
          }
          // d. Increase k by 1.
          k++;
        }
        // 8. return undefined
      };
    }
};

/**
 * Inherit the prototype methods from one constructor into another. This is a
 * port of the Node.js implementation with an Object.create polyfill.
 *
 * @param {function} ctor Constructor function which needs to inherit the
 *     prototype.
 * @param {function} superCtor Constructor function to inherit prototype from.
 */
module.exports.inherits = function(ctor, superCtor) {
    // Add Object.create polyfill for IE8
    // Source:
    // https://developer.mozilla.org/en-US/docs/Web/JavaScript
    // /Reference/Global_Objects/Object/create#Polyfill
    if (typeof Object.create != 'function') {
      // Production steps of ECMA-262, Edition 5, 15.2.3.5
      // Reference: http://es5.github.io/#x15.2.3.5
      Object.create = (function() {
        // To save on memory, use a shared constructor
        function Temp() {}

        // make a safe reference to Object.prototype.hasOwnProperty
        const hasOwn = Object.prototype.hasOwnProperty;

        return function(O) {
          // 1. If Type(O) is not Object or Null throw a TypeError exception.
          if (typeof O != 'object') {
            throw new TypeError('Object prototype may only be an Object or null');
          }

          // 2. Let obj be the result of creating a new object as if by the
          //    expression new Object() where Object is the standard built-in
          //    constructor with that name
          // 3. Set the [[Prototype]] internal property of obj to O.
          Temp.prototype = O;
          const obj = new Temp();
          Temp.prototype = null; // Let's not keep a stray reference to O...

          // 4. If the argument Properties is present and not undefined, add
          //    own properties to obj as if by calling the standard built-in
          //    function Object.defineProperties with arguments obj and
          //    Properties.
          if (arguments.length > 1) {
            // Object.defineProperties does ToObject on its first argument.
            const Properties = Object(arguments[1]);
            for (const prop in Properties) {
              if (hasOwn.call(Properties, prop)) {
                obj[prop] = Properties[prop];
              }
            }
          }

          // 5. Return obj
          return obj;
        };
      })();
    }
    // END polyfill

    // Add util.inherits from Node.js
    // Source:
    // https://github.com/joyent/node/blob/master/lib/util.js
    // Copyright Joyent, Inc. and other Node contributors.
    //
    // Permission is hereby granted, free of charge, to any person obtaining a
    // copy of this software and associated documentation files (the
    // "Software"), to deal in the Software without restriction, including
    // without limitation the rights to use, copy, modify, merge, publish,
    // distribute, sublicense, and/or sell copies of the Software, and to permit
    // persons to whom the Software is furnished to do so, subject to the
    // following conditions:
    //
    // The above copyright notice and this permission notice shall be included
    // in all copies or substantial portions of the Software.
    //
    // THE SOFTWARE IS PROVIDED "AS IS", WITHOUT WARRANTY OF ANY KIND, EXPRESS
    // OR IMPLIED, INCLUDING BUT NOT LIMITED TO THE WARRANTIES OF
    // MERCHANTABILITY, FITNESS FOR A PARTICULAR PURPOSE AND NONINFRINGEMENT. IN
    // NO EVENT SHALL THE AUTHORS OR COPYRIGHT HOLDERS BE LIABLE FOR ANY CLAIM,
    // DAMAGES OR OTHER LIABILITY, WHETHER IN AN ACTION OF CONTRACT, TORT OR
    // OTHERWISE, ARISING FROM, OUT OF OR IN CONNECTION WITH THE SOFTWARE OR THE
    // USE OR OTHER DEALINGS IN THE SOFTWARE.
    ctor.super_ = superCtor;
    ctor.prototype = Object.create(superCtor.prototype, {
        constructor: {
            value: ctor,
            enumerable: false,
            writable: true,
            configurable: true,
        },
    });
};

/**
 * Returns whether the given value is a finite number without type-coercion
 *
 * @param {*} value the value to test
 * @return {boolean} whether or not value is a finite number without type-coercion
 */
module.exports.isNumber = function(value) {
    return typeof value === 'number' && isFinite(value);
};

/**
 * Removes zero width chars, diacritics and whitespace from the string
 * Also applies an unhomoglyph on the string, to prevent similar looking chars
 * @param {string} str the string to remove hidden characters from
 * @return {string} a string with the hidden characters removed
 */
module.exports.removeHiddenChars = function(str) {
    return unhomoglyph(str.normalize('NFD').replace(removeHiddenCharsRegex, ''));
};
const removeHiddenCharsRegex = /[\u200B-\u200D\u0300-\u036f\uFEFF\s]/g;

function escapeRegExp(string) {
    return string.replace(/[.*+?^${}()|[\]\\]/g, "\\$&");
}
module.exports.escapeRegExp = escapeRegExp;

module.exports.globToRegexp = function(glob, extended) {
    extended = typeof(extended) === 'boolean' ? extended : true;
    // From
    // https://github.com/matrix-org/synapse/blob/abbee6b29be80a77e05730707602f3bbfc3f38cb/synapse/push/__init__.py#L132
    // Because micromatch is about 130KB with dependencies,
    // and minimatch is not much better.
    let pat = escapeRegExp(glob);
    pat = pat.replace(/\\\*/g, '.*');
    pat = pat.replace(/\?/g, '.');
    if (extended) {
        pat = pat.replace(/\\\[(!|)(.*)\\]/g, function(match, p1, p2, offset, string) {
            const first = p1 && '^' || '';
            const second = p2.replace(/\\-/, '-');
            return '[' + first + second + ']';
        });
    }
    return pat;
};

module.exports.ensureNoTrailingSlash = function(url) {
    if (url && url.endsWith("/")) {
        return url.substr(0, url.length - 1);
    } else {
        return url;
    }
};

// Returns a promise which resolves with a given value after the given number of ms
module.exports.sleep = (ms, value) => new Promise((resolve => {
    setTimeout(resolve, ms, value);
}));

<<<<<<< HEAD
module.exports.isNullOrUndefined = function(val) {
    return val === null || val === undefined;
=======
// Returns a Deferred
module.exports.defer = () => {
    let resolve;
    let reject;

    const promise = new Promise((_resolve, _reject) => {
        resolve = _resolve;
        reject = _reject;
    });

    return {resolve, reject, promise};
>>>>>>> fcbfaac1
};<|MERGE_RESOLUTION|>--- conflicted
+++ resolved
@@ -715,10 +715,10 @@
     setTimeout(resolve, ms, value);
 }));
 
-<<<<<<< HEAD
 module.exports.isNullOrUndefined = function(val) {
     return val === null || val === undefined;
-=======
+};
+
 // Returns a Deferred
 module.exports.defer = () => {
     let resolve;
@@ -730,5 +730,4 @@
     });
 
     return {resolve, reject, promise};
->>>>>>> fcbfaac1
 };