{
<<<<<<< HEAD
    "name": "matrix-js-sdk",
    "version": "5.1.0",
    "description": "Matrix Client-Server SDK for Javascript",
    "scripts": {
        "prepare": "yarn build",
        "start": "echo THIS IS FOR LEGACY PURPOSES ONLY. && babel src -w -s -d lib --verbose --extensions \".ts,.js\"",
        "dist": "echo 'This is for the release script so it can make assets (browser bundle).' && yarn build",
        "clean": "rimraf lib dist",
        "build": "yarn clean && git rev-parse HEAD > git-revision.txt && yarn build:compile && yarn build:compile-browser && yarn build:minify-browser && yarn build:types",
        "build:types": "tsc --emitDeclarationOnly",
        "build:compile": "babel -d lib --verbose --extensions \".ts,.js\" src",
        "build:compile-browser": "mkdirp dist && browserify -d src/browser-index.js -p [ tsify -p ./tsconfig.json ] -t [ babelify --sourceMaps=inline --presets [ @babel/preset-env @babel/preset-typescript ] ] | exorcist dist/browser-matrix.js.map > dist/browser-matrix.js",
        "build:minify-browser": "terser dist/browser-matrix.js --compress --mangle --source-map --output dist/browser-matrix.min.js",
        "gendoc": "jsdoc -c jsdoc.json -P package.json",
        "lint": "yarn lint:types && yarn lint:ts && yarn lint:js",
        "lint:js": "eslint --max-warnings 93 src spec",
        "lint:types": "tsc --noEmit",
        "lint:ts": "tslint --project ./tsconfig.json -t stylish",
        "test": "jest spec/ --coverage --testEnvironment node",
        "test:watch": "jest spec/ --coverage --testEnvironment node --watch"
    },
    "repository": {
        "type": "git",
        "url": "https://github.com/matrix-org/matrix-js-sdk"
    },
    "keywords": [
        "matrix-org"
    ],
    "main": "./lib/index.js",
    "typings": "./lib/index.d.ts",
    "browser": "./lib/browser-index.js",
    "matrix_src_main": "./src/index.ts",
    "matrix_src_browser": "./src/browser-index.js",
    "author": "matrix.org",
    "license": "Apache-2.0",
    "files": [
        "lib",
        "src",
        "git-revision.txt",
        "CHANGELOG.md",
        "CONTRIBUTING.rst",
        "LICENSE",
        "README.md",
        "package.json",
        "release.sh"
    ],
    "dependencies": {
        "@babel/runtime": "^7.8.3",
        "another-json": "^0.2.0",
        "browser-request": "^0.3.3",
        "bs58": "^4.0.1",
        "content-type": "^1.0.2",
        "loglevel": "^1.6.4",
        "qs": "^6.5.2",
        "request": "^2.88.0",
        "unhomoglyph": "^1.0.2"
    },
    "devDependencies": {
        "@babel/cli": "^7.7.5",
        "@babel/core": "^7.7.5",
        "@babel/plugin-proposal-class-properties": "^7.7.4",
        "@babel/plugin-proposal-numeric-separator": "^7.7.4",
        "@babel/plugin-proposal-object-rest-spread": "^7.7.4",
        "@babel/plugin-syntax-dynamic-import": "^7.7.4",
        "@babel/plugin-transform-runtime": "^7.8.3",
        "@babel/preset-env": "^7.7.6",
        "@babel/preset-typescript": "^7.7.4",
        "@babel/register": "^7.7.4",
        "@types/node": "12",
        "babel-eslint": "^10.0.3",
        "babel-jest": "^24.9.0",
        "babelify": "^10.0.0",
        "better-docs": "^1.4.7",
        "browserify": "^16.5.0",
        "eslint": "^5.12.0",
        "eslint-config-google": "^0.7.1",
        "eslint-plugin-babel": "^5.3.0",
        "eslint-plugin-jest": "^23.0.4",
        "exorcist": "^1.0.1",
        "fake-indexeddb": "^3.0.0",
        "jest": "^24.9.0",
        "jest-localstorage-mock": "^2.4.0",
        "jsdoc": "^3.5.5",
        "matrix-mock-request": "^1.2.3",
        "olm": "https://packages.matrix.org/npm/olm/olm-3.1.4.tgz",
        "rimraf": "^3.0.0",
        "terser": "^4.4.3",
        "tsify": "^4.0.1",
        "tslint": "^5.20.1",
        "typescript": "^3.7.3"
    },
    "jest": {
        "testEnvironment": "node"
    }
=======
  "name": "matrix-js-sdk",
  "version": "5.1.1",
  "description": "Matrix Client-Server SDK for Javascript",
  "scripts": {
    "prepare": "yarn build",
    "start": "echo THIS IS FOR LEGACY PURPOSES ONLY. && babel src -w -s -d lib --verbose --extensions \".ts,.js\"",
    "dist": "echo 'This is for the release script so it can make assets (browser bundle).' && yarn build",
    "clean": "rimraf lib dist",
    "build": "yarn clean && git rev-parse HEAD > git-revision.txt && yarn build:compile && yarn build:compile-browser && yarn build:minify-browser && yarn build:types",
    "build:types": "tsc --emitDeclarationOnly",
    "build:compile": "babel -d lib --verbose --extensions \".ts,.js\" src",
    "build:compile-browser": "mkdirp dist && browserify -d src/browser-index.js -p [ tsify -p ./tsconfig.json ] -t [ babelify --sourceMaps=inline --presets [ @babel/preset-env @babel/preset-typescript ] ] | exorcist dist/browser-matrix.js.map > dist/browser-matrix.js",
    "build:minify-browser": "terser dist/browser-matrix.js --compress --mangle --source-map --output dist/browser-matrix.min.js",
    "gendoc": "jsdoc -c jsdoc.json -P package.json",
    "lint": "yarn lint:types && yarn lint:ts && yarn lint:js",
    "lint:js": "eslint --max-warnings 93 src spec",
    "lint:types": "tsc --noEmit",
    "lint:ts": "tslint --project ./tsconfig.json -t stylish",
    "test": "jest spec/ --coverage --testEnvironment node",
    "test:watch": "jest spec/ --coverage --testEnvironment node --watch"
  },
  "repository": {
    "type": "git",
    "url": "https://github.com/matrix-org/matrix-js-sdk"
  },
  "keywords": [
    "matrix-org"
  ],
  "main": "./lib/index.js",
  "typings": "./lib/index.d.ts",
  "browser": "./lib/browser-index.js",
  "matrix_src_main": "./src/index.ts",
  "matrix_src_browser": "./src/browser-index.js",
  "author": "matrix.org",
  "license": "Apache-2.0",
  "files": [
    "lib",
    "src",
    "git-revision.txt",
    "CHANGELOG.md",
    "CONTRIBUTING.rst",
    "LICENSE",
    "README.md",
    "package.json",
    "release.sh"
  ],
  "dependencies": {
    "@babel/runtime": "^7.8.3",
    "another-json": "^0.2.0",
    "browser-request": "^0.3.3",
    "bs58": "^4.0.1",
    "content-type": "^1.0.2",
    "loglevel": "^1.6.4",
    "qs": "^6.5.2",
    "request": "^2.88.0",
    "unhomoglyph": "^1.0.2"
  },
  "devDependencies": {
    "@babel/cli": "^7.7.5",
    "@babel/core": "^7.7.5",
    "@babel/plugin-proposal-class-properties": "^7.7.4",
    "@babel/plugin-proposal-numeric-separator": "^7.7.4",
    "@babel/plugin-proposal-object-rest-spread": "^7.7.4",
    "@babel/plugin-syntax-dynamic-import": "^7.7.4",
    "@babel/plugin-transform-runtime": "^7.8.3",
    "@babel/preset-env": "^7.7.6",
    "@babel/preset-typescript": "^7.7.4",
    "@babel/register": "^7.7.4",
    "@types/node": "12",
    "babel-eslint": "^10.0.3",
    "babel-jest": "^24.9.0",
    "babelify": "^10.0.0",
    "better-docs": "^1.4.7",
    "browserify": "^16.5.0",
    "eslint": "^5.12.0",
    "eslint-config-google": "^0.7.1",
    "eslint-plugin-babel": "^5.3.0",
    "eslint-plugin-jest": "^23.0.4",
    "exorcist": "^1.0.1",
    "fake-indexeddb": "^3.0.0",
    "jest": "^24.9.0",
    "jest-localstorage-mock": "^2.4.0",
    "jsdoc": "^3.5.5",
    "matrix-mock-request": "^1.2.3",
    "olm": "https://packages.matrix.org/npm/olm/olm-3.1.4.tgz",
    "rimraf": "^3.0.0",
    "terser": "^4.4.3",
    "tsify": "^4.0.1",
    "tslint": "^5.20.1",
    "typescript": "^3.7.3"
  },
  "jest": {
    "testEnvironment": "node"
  }
>>>>>>> b2e15437
}<|MERGE_RESOLUTION|>--- conflicted
+++ resolved
@@ -1,100 +1,4 @@
 {
-<<<<<<< HEAD
-    "name": "matrix-js-sdk",
-    "version": "5.1.0",
-    "description": "Matrix Client-Server SDK for Javascript",
-    "scripts": {
-        "prepare": "yarn build",
-        "start": "echo THIS IS FOR LEGACY PURPOSES ONLY. && babel src -w -s -d lib --verbose --extensions \".ts,.js\"",
-        "dist": "echo 'This is for the release script so it can make assets (browser bundle).' && yarn build",
-        "clean": "rimraf lib dist",
-        "build": "yarn clean && git rev-parse HEAD > git-revision.txt && yarn build:compile && yarn build:compile-browser && yarn build:minify-browser && yarn build:types",
-        "build:types": "tsc --emitDeclarationOnly",
-        "build:compile": "babel -d lib --verbose --extensions \".ts,.js\" src",
-        "build:compile-browser": "mkdirp dist && browserify -d src/browser-index.js -p [ tsify -p ./tsconfig.json ] -t [ babelify --sourceMaps=inline --presets [ @babel/preset-env @babel/preset-typescript ] ] | exorcist dist/browser-matrix.js.map > dist/browser-matrix.js",
-        "build:minify-browser": "terser dist/browser-matrix.js --compress --mangle --source-map --output dist/browser-matrix.min.js",
-        "gendoc": "jsdoc -c jsdoc.json -P package.json",
-        "lint": "yarn lint:types && yarn lint:ts && yarn lint:js",
-        "lint:js": "eslint --max-warnings 93 src spec",
-        "lint:types": "tsc --noEmit",
-        "lint:ts": "tslint --project ./tsconfig.json -t stylish",
-        "test": "jest spec/ --coverage --testEnvironment node",
-        "test:watch": "jest spec/ --coverage --testEnvironment node --watch"
-    },
-    "repository": {
-        "type": "git",
-        "url": "https://github.com/matrix-org/matrix-js-sdk"
-    },
-    "keywords": [
-        "matrix-org"
-    ],
-    "main": "./lib/index.js",
-    "typings": "./lib/index.d.ts",
-    "browser": "./lib/browser-index.js",
-    "matrix_src_main": "./src/index.ts",
-    "matrix_src_browser": "./src/browser-index.js",
-    "author": "matrix.org",
-    "license": "Apache-2.0",
-    "files": [
-        "lib",
-        "src",
-        "git-revision.txt",
-        "CHANGELOG.md",
-        "CONTRIBUTING.rst",
-        "LICENSE",
-        "README.md",
-        "package.json",
-        "release.sh"
-    ],
-    "dependencies": {
-        "@babel/runtime": "^7.8.3",
-        "another-json": "^0.2.0",
-        "browser-request": "^0.3.3",
-        "bs58": "^4.0.1",
-        "content-type": "^1.0.2",
-        "loglevel": "^1.6.4",
-        "qs": "^6.5.2",
-        "request": "^2.88.0",
-        "unhomoglyph": "^1.0.2"
-    },
-    "devDependencies": {
-        "@babel/cli": "^7.7.5",
-        "@babel/core": "^7.7.5",
-        "@babel/plugin-proposal-class-properties": "^7.7.4",
-        "@babel/plugin-proposal-numeric-separator": "^7.7.4",
-        "@babel/plugin-proposal-object-rest-spread": "^7.7.4",
-        "@babel/plugin-syntax-dynamic-import": "^7.7.4",
-        "@babel/plugin-transform-runtime": "^7.8.3",
-        "@babel/preset-env": "^7.7.6",
-        "@babel/preset-typescript": "^7.7.4",
-        "@babel/register": "^7.7.4",
-        "@types/node": "12",
-        "babel-eslint": "^10.0.3",
-        "babel-jest": "^24.9.0",
-        "babelify": "^10.0.0",
-        "better-docs": "^1.4.7",
-        "browserify": "^16.5.0",
-        "eslint": "^5.12.0",
-        "eslint-config-google": "^0.7.1",
-        "eslint-plugin-babel": "^5.3.0",
-        "eslint-plugin-jest": "^23.0.4",
-        "exorcist": "^1.0.1",
-        "fake-indexeddb": "^3.0.0",
-        "jest": "^24.9.0",
-        "jest-localstorage-mock": "^2.4.0",
-        "jsdoc": "^3.5.5",
-        "matrix-mock-request": "^1.2.3",
-        "olm": "https://packages.matrix.org/npm/olm/olm-3.1.4.tgz",
-        "rimraf": "^3.0.0",
-        "terser": "^4.4.3",
-        "tsify": "^4.0.1",
-        "tslint": "^5.20.1",
-        "typescript": "^3.7.3"
-    },
-    "jest": {
-        "testEnvironment": "node"
-    }
-=======
   "name": "matrix-js-sdk",
   "version": "5.1.1",
   "description": "Matrix Client-Server SDK for Javascript",
@@ -189,5 +93,4 @@
   "jest": {
     "testEnvironment": "node"
   }
->>>>>>> b2e15437
 }