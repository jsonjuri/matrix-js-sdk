{
  "name": "matrix-js-sdk",
  "version": "0.14.2",
  "description": "Matrix Client-Server SDK for Javascript",
  "main": "index.js",
  "scripts": {
    "test:build": "babel -s -d specbuild spec",
    "test:run": "istanbul cover --report text --report cobertura --config .istanbul.yml -i \"lib/**/*.js\" node_modules/mocha/bin/_mocha -- --recursive specbuild --colors --reporter mocha-jenkins-reporter --reporter-options junit_report_path=reports/test-results.xml",
    "test:watch": "mocha --watch --compilers js:babel-core/register --recursive spec --colors",
    "test": "npm run test:build && npm run test:run",
    "check": "npm run test:build && _mocha --recursive specbuild --colors",
    "gendoc": "babel --no-babelrc -d .jsdocbuild src && jsdoc -r .jsdocbuild -P package.json -R README.md -d .jsdoc",
    "start": "npm run start:init && npm run start:watch",
    "start:watch": "babel -s -w --skip-initial-build -d lib src",
    "start:init": "babel -s -d lib src",
    "clean": "rimraf lib dist",
    "build": "babel -s -d lib src && rimraf dist && mkdir dist && browserify -d browser-index.js | exorcist dist/browser-matrix.js.map > dist/browser-matrix.js && uglifyjs -c -m -o dist/browser-matrix.min.js --source-map dist/browser-matrix.min.js.map --in-source-map dist/browser-matrix.js.map dist/browser-matrix.js",
    "dist": "npm run build",
    "watch": "watchify -d browser-index.js -o 'exorcist dist/browser-matrix.js.map > dist/browser-matrix.js' -v",
    "lint": "eslint --max-warnings 102 src spec",
    "prepublish": "npm run clean && npm run build && git rev-parse HEAD > git-revision.txt"
  },
  "repository": {
    "type": "git",
    "url": "https://github.com/matrix-org/matrix-js-sdk"
  },
  "keywords": [
    "matrix-org"
  ],
  "browser": "browser-index.js",
  "author": "matrix.org",
  "license": "Apache-2.0",
  "files": [
    ".babelrc",
    ".eslintrc.js",
    "spec/.eslintrc.js",
    "CHANGELOG.md",
    "CONTRIBUTING.rst",
    "LICENSE",
    "README.md",
    "RELEASING.md",
    "examples",
    "git-hooks",
    "git-revision.txt",
    "index.js",
    "browser-index.js",
    "jenkins.sh",
    "lib",
    "package.json",
    "release.sh",
    "spec",
    "src"
  ],
  "dependencies": {
    "another-json": "^0.2.0",
    "babel-runtime": "^6.26.0",
    "bluebird": "^3.5.0",
    "browser-request": "^0.3.3",
    "bs58": "^4.0.1",
    "content-type": "^1.0.2",
<<<<<<< HEAD
    "request": "^2.53.0",
    "unhomoglyph": "^1.0.2"
=======
    "loglevel": "1.6.1",
    "qs": "^6.5.2",
    "request": "^2.88.0"
>>>>>>> 3c1e9ba6
  },
  "devDependencies": {
    "babel-cli": "^6.18.0",
    "babel-eslint": "^8.1.1",
    "babel-plugin-transform-async-to-bluebird": "^1.1.1",
    "babel-plugin-transform-runtime": "^6.23.0",
    "babel-preset-es2015": "^6.18.0",
    "browserify": "^16.2.3",
    "browserify-shim": "^3.8.13",
    "eslint": "^3.13.1",
    "eslint-config-google": "^0.7.1",
    "exorcist": "^0.4.0",
    "expect": "^1.20.2",
    "istanbul": "^0.4.5",
    "jsdoc": "^3.5.5",
    "lolex": "^1.5.2",
    "matrix-mock-request": "^1.2.2",
    "mocha": "^5.2.0",
    "mocha-jenkins-reporter": "^0.4.0",
    "rimraf": "^2.5.4",
    "source-map-support": "^0.4.11",
    "sourceify": "^0.1.0",
    "uglify-js": "^2.8.26",
    "watchify": "^3.11.0"
  },
  "browserify": {
    "transform": [
      "sourceify"
    ]
  }
}<|MERGE_RESOLUTION|>--- conflicted
+++ resolved
@@ -58,14 +58,10 @@
     "browser-request": "^0.3.3",
     "bs58": "^4.0.1",
     "content-type": "^1.0.2",
-<<<<<<< HEAD
-    "request": "^2.53.0",
-    "unhomoglyph": "^1.0.2"
-=======
     "loglevel": "1.6.1",
     "qs": "^6.5.2",
-    "request": "^2.88.0"
->>>>>>> 3c1e9ba6
+    "request": "^2.88.0",
+    "unhomoglyph": "^1.0.2"
   },
   "devDependencies": {
     "babel-cli": "^6.18.0",
