"use strict";
import 'source-map-support/register';
const utils = require("../../lib/utils");
<<<<<<< HEAD
import testUtils from "../test-utils";

import expect from 'expect';
=======
>>>>>>> 772d6683

describe("utils", function() {
    describe("encodeParams", function() {
        it("should url encode and concat with &s", function() {
            const params = {
                foo: "bar",
                baz: "beer@",
            };
            expect(utils.encodeParams(params)).toEqual(
                "foo=bar&baz=beer%40",
            );
        });
    });

    describe("encodeUri", function() {
        it("should replace based on object keys and url encode", function() {
            const path = "foo/bar/%something/%here";
            const vals = {
                "%something": "baz",
                "%here": "beer@",
            };
            expect(utils.encodeUri(path, vals)).toEqual(
                "foo/bar/baz/beer%40",
            );
        });
    });

    describe("forEach", function() {
        it("should be invoked for each element", function() {
            const arr = [];
            utils.forEach([55, 66, 77], function(element) {
                arr.push(element);
            });
            expect(arr).toEqual([55, 66, 77]);
        });
    });

    describe("findElement", function() {
        it("should find only 1 element if there is a match", function() {
            const matchFn = function() {
                return true;
            };
            const arr = [55, 66, 77];
            expect(utils.findElement(arr, matchFn)).toEqual(55);
        });
        it("should be able to find in reverse order", function() {
            const matchFn = function() {
                return true;
            };
            const arr = [55, 66, 77];
            expect(utils.findElement(arr, matchFn, true)).toEqual(77);
        });
        it("should find nothing if the function never returns true", function() {
            const matchFn = function() {
                return false;
            };
            const arr = [55, 66, 77];
            expect(utils.findElement(arr, matchFn)).toBeFalsy();
        });
    });

    describe("removeElement", function() {
        it("should remove only 1 element if there is a match", function() {
            const matchFn = function() {
                return true;
            };
            const arr = [55, 66, 77];
            utils.removeElement(arr, matchFn);
            expect(arr).toEqual([66, 77]);
        });
        it("should be able to remove in reverse order", function() {
            const matchFn = function() {
                return true;
            };
            const arr = [55, 66, 77];
            utils.removeElement(arr, matchFn, true);
            expect(arr).toEqual([55, 66]);
        });
        it("should remove nothing if the function never returns true", function() {
            const matchFn = function() {
                return false;
            };
            const arr = [55, 66, 77];
            utils.removeElement(arr, matchFn);
            expect(arr).toEqual(arr);
        });
    });

    describe("isFunction", function() {
        it("should return true for functions", function() {
            expect(utils.isFunction([])).toBe(false);
            expect(utils.isFunction([5, 3, 7])).toBe(false);
            expect(utils.isFunction()).toBe(false);
            expect(utils.isFunction(null)).toBe(false);
            expect(utils.isFunction({})).toBe(false);
            expect(utils.isFunction("foo")).toBe(false);
            expect(utils.isFunction(555)).toBe(false);

            expect(utils.isFunction(function() {})).toBe(true);
            const s = { foo: function() {} };
            expect(utils.isFunction(s.foo)).toBe(true);
        });
    });

    describe("isArray", function() {
        it("should return true for arrays", function() {
            expect(utils.isArray([])).toBe(true);
            expect(utils.isArray([5, 3, 7])).toBe(true);

            expect(utils.isArray()).toBe(false);
            expect(utils.isArray(null)).toBe(false);
            expect(utils.isArray({})).toBe(false);
            expect(utils.isArray("foo")).toBe(false);
            expect(utils.isArray(555)).toBe(false);
            expect(utils.isArray(function() {})).toBe(false);
        });
    });

    describe("checkObjectHasKeys", function() {
        it("should throw for missing keys", function() {
            expect(function() {
                utils.checkObjectHasKeys({}, ["foo"]);
            }).toThrow();
            expect(function() {
                utils.checkObjectHasKeys({
                    foo: "bar",
                }, ["foo"]);
            }).not.toThrow();
        });
    });

    describe("checkObjectHasNoAdditionalKeys", function() {
        it("should throw for extra keys", function() {
            expect(function() {
                utils.checkObjectHasNoAdditionalKeys({
                            foo: "bar",
                            baz: 4,
                        }, ["foo"]);
            }).toThrow();

            expect(function() {
                utils.checkObjectHasNoAdditionalKeys({
                            foo: "bar",
                        }, ["foo"]);
            }).not.toThrow();
        });
    });

    describe("deepCompare", function() {
        const assert = {
            isTrue: function(x) {
                expect(x).toBe(true);
            },
            isFalse: function(x) {
                expect(x).toBe(false);
            },
        };

        it("should handle primitives", function() {
            assert.isTrue(utils.deepCompare(null, null));
            assert.isFalse(utils.deepCompare(null, undefined));
            assert.isTrue(utils.deepCompare("hi", "hi"));
            assert.isTrue(utils.deepCompare(5, 5));
            assert.isFalse(utils.deepCompare(5, 10));
        });

        it("should handle regexps", function() {
            assert.isTrue(utils.deepCompare(/abc/, /abc/));
            assert.isFalse(utils.deepCompare(/abc/, /123/));
            const r = /abc/;
            assert.isTrue(utils.deepCompare(r, r));
        });

        it("should handle dates", function() {
            assert.isTrue(utils.deepCompare(new Date("2011-03-31"),
                                            new Date("2011-03-31")));
            assert.isFalse(utils.deepCompare(new Date("2011-03-31"),
                                             new Date("1970-01-01")));
        });

        it("should handle arrays", function() {
            assert.isTrue(utils.deepCompare([], []));
            assert.isTrue(utils.deepCompare([1, 2], [1, 2]));
            assert.isFalse(utils.deepCompare([1, 2], [2, 1]));
            assert.isFalse(utils.deepCompare([1, 2], [1, 2, 3]));
        });

        it("should handle simple objects", function() {
            assert.isTrue(utils.deepCompare({}, {}));
            assert.isTrue(utils.deepCompare({a: 1, b: 2}, {a: 1, b: 2}));
            assert.isTrue(utils.deepCompare({a: 1, b: 2}, {b: 2, a: 1}));
            assert.isFalse(utils.deepCompare({a: 1, b: 2}, {a: 1, b: 3}));

            assert.isTrue(utils.deepCompare({1: {name: "mhc", age: 28},
                                             2: {name: "arb", age: 26}},
                                            {1: {name: "mhc", age: 28},
                                             2: {name: "arb", age: 26}}));

            assert.isFalse(utils.deepCompare({1: {name: "mhc", age: 28},
                                              2: {name: "arb", age: 26}},
                                             {1: {name: "mhc", age: 28},
                                              2: {name: "arb", age: 27}}));

            assert.isFalse(utils.deepCompare({}, null));
            assert.isFalse(utils.deepCompare({}, undefined));
        });

        it("should handle functions", function() {
            // no two different function is equal really, they capture their
            // context variables so even if they have same toString(), they
            // won't have same functionality
            const func = function(x) {
                return true;
            };
            const func2 = function(x) {
                return true;
            };
            assert.isTrue(utils.deepCompare(func, func));
            assert.isFalse(utils.deepCompare(func, func2));
            assert.isTrue(utils.deepCompare({ a: { b: func } }, { a: { b: func } }));
            assert.isFalse(utils.deepCompare({ a: { b: func } }, { a: { b: func2 } }));
        });
    });


    describe("extend", function() {
        const SOURCE = { "prop2": 1, "string2": "x", "newprop": "new" };

        it("should extend", function() {
            const target = {
                "prop1": 5, "prop2": 7, "string1": "baz", "string2": "foo",
            };
            const merged = {
                "prop1": 5, "prop2": 1, "string1": "baz", "string2": "x",
                "newprop": "new",
            };
            const sourceOrig = JSON.stringify(SOURCE);

            utils.extend(target, SOURCE);
            expect(JSON.stringify(target)).toEqual(JSON.stringify(merged));

            // check the originial wasn't modified
            expect(JSON.stringify(SOURCE)).toEqual(sourceOrig);
        });

        it("should ignore null", function() {
            const target = {
                "prop1": 5, "prop2": 7, "string1": "baz", "string2": "foo",
            };
            const merged = {
                "prop1": 5, "prop2": 1, "string1": "baz", "string2": "x",
                "newprop": "new",
            };
            const sourceOrig = JSON.stringify(SOURCE);

            utils.extend(target, null, SOURCE);
            expect(JSON.stringify(target)).toEqual(JSON.stringify(merged));

            // check the originial wasn't modified
            expect(JSON.stringify(SOURCE)).toEqual(sourceOrig);
        });

        it("should handle properties created with defineProperties", function() {
            const source = Object.defineProperties({}, {
                "enumerableProp": {
                    get: function() {
                        return true;
                    },
                    enumerable: true,
                },
                "nonenumerableProp": {
                    get: function() {
                        return true;
                    },
                },
            });

            const target = {};
            utils.extend(target, source);
            expect(target.enumerableProp).toBe(true);
            expect(target.nonenumerableProp).toBe(undefined);
        });
    });
});<|MERGE_RESOLUTION|>--- conflicted
+++ resolved
@@ -1,12 +1,6 @@
 "use strict";
 import 'source-map-support/register';
 const utils = require("../../lib/utils");
-<<<<<<< HEAD
-import testUtils from "../test-utils";
-
-import expect from 'expect';
-=======
->>>>>>> 772d6683
 
 describe("utils", function() {
     describe("encodeParams", function() {
