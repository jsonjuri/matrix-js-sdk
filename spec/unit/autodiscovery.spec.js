/*
Copyright 2018 New Vector Ltd

Licensed under the Apache License, Version 2.0 (the "License");
you may not use this file except in compliance with the License.
You may obtain a copy of the License at

    http://www.apache.org/licenses/LICENSE-2.0

Unless required by applicable law or agreed to in writing, software
distributed under the License is distributed on an "AS IS" BASIS,
WITHOUT WARRANTIES OR CONDITIONS OF ANY KIND, either express or implied.
See the License for the specific language governing permissions and
limitations under the License.
*/
"use strict";

import 'source-map-support/register';
import Promise from 'bluebird';
const sdk = require("../..");
<<<<<<< HEAD
import utils from "../test-utils";
=======
>>>>>>> 772d6683

const AutoDiscovery = sdk.AutoDiscovery;

import MockHttpBackend from "matrix-mock-request";


describe("AutoDiscovery", function() {
    let httpBackend = null;

    beforeEach(function() {
        httpBackend = new MockHttpBackend();
        sdk.request(httpBackend.requestFn);
    });

    it("should throw an error when no domain is specified", function() {
        return Promise.all([
            AutoDiscovery.findClientConfig(/* no args */).then(() => {
                throw new Error("Expected a failure, not success with no args");
            }, () => {
                return true;
            }),

            AutoDiscovery.findClientConfig("").then(() => {
                throw new Error("Expected a failure, not success with an empty string");
            }, () => {
                return true;
            }),

            AutoDiscovery.findClientConfig(null).then(() => {
                throw new Error("Expected a failure, not success with null");
            }, () => {
                return true;
            }),

            AutoDiscovery.findClientConfig(true).then(() => {
                throw new Error("Expected a failure, not success with a non-string");
            }, () => {
                return true;
            }),
        ]);
    });

    it("should return PROMPT when .well-known 404s", function() {
        httpBackend.when("GET", "/.well-known/matrix/client").respond(404, {});
        return Promise.all([
            httpBackend.flushAllExpected(),
            AutoDiscovery.findClientConfig("example.org").then((conf) => {
                const expected = {
                    "m.homeserver": {
                        state: "PROMPT",
                        error: null,
                        base_url: null,
                    },
                    "m.identity_server": {
                        state: "PROMPT",
                        error: null,
                        base_url: null,
                    },
                };

                expect(conf).toEqual(expected);
            }),
        ]);
    });

    it("should return FAIL_PROMPT when .well-known returns a 500 error", function() {
        httpBackend.when("GET", "/.well-known/matrix/client").respond(500, {});
        return Promise.all([
            httpBackend.flushAllExpected(),
            AutoDiscovery.findClientConfig("example.org").then((conf) => {
                const expected = {
                    "m.homeserver": {
                        state: "FAIL_PROMPT",
                        error: AutoDiscovery.ERROR_INVALID,
                        base_url: null,
                    },
                    "m.identity_server": {
                        state: "PROMPT",
                        error: null,
                        base_url: null,
                    },
                };

                expect(conf).toEqual(expected);
            }),
        ]);
    });

    it("should return FAIL_PROMPT when .well-known returns a 400 error", function() {
        httpBackend.when("GET", "/.well-known/matrix/client").respond(400, {});
        return Promise.all([
            httpBackend.flushAllExpected(),
            AutoDiscovery.findClientConfig("example.org").then((conf) => {
                const expected = {
                    "m.homeserver": {
                        state: "FAIL_PROMPT",
                        error: AutoDiscovery.ERROR_INVALID,
                        base_url: null,
                    },
                    "m.identity_server": {
                        state: "PROMPT",
                        error: null,
                        base_url: null,
                    },
                };

                expect(conf).toEqual(expected);
            }),
        ]);
    });

    it("should return FAIL_PROMPT when .well-known returns an empty body", function() {
        httpBackend.when("GET", "/.well-known/matrix/client").respond(200, "");
        return Promise.all([
            httpBackend.flushAllExpected(),
            AutoDiscovery.findClientConfig("example.org").then((conf) => {
                const expected = {
                    "m.homeserver": {
                        state: "FAIL_PROMPT",
                        error: AutoDiscovery.ERROR_INVALID,
                        base_url: null,
                    },
                    "m.identity_server": {
                        state: "PROMPT",
                        error: null,
                        base_url: null,
                    },
                };

                expect(conf).toEqual(expected);
            }),
        ]);
    });

    it("should return FAIL_PROMPT when .well-known returns not-JSON", function() {
        httpBackend.when("GET", "/.well-known/matrix/client").respond(200, "abc");
        return Promise.all([
            httpBackend.flushAllExpected(),
            AutoDiscovery.findClientConfig("example.org").then((conf) => {
                const expected = {
                    "m.homeserver": {
                        state: "FAIL_PROMPT",
                        error: AutoDiscovery.ERROR_INVALID,
                        base_url: null,
                    },
                    "m.identity_server": {
                        state: "PROMPT",
                        error: null,
                        base_url: null,
                    },
                };

                expect(conf).toEqual(expected);
            }),
        ]);
    });

    it("should return FAIL_PROMPT when .well-known does not have a base_url for " +
        "m.homeserver (empty string)", function() {
        httpBackend.when("GET", "/.well-known/matrix/client").respond(200, {
            "m.homeserver": {
                base_url: "",
            },
        });
        return Promise.all([
            httpBackend.flushAllExpected(),
            AutoDiscovery.findClientConfig("example.org").then((conf) => {
                const expected = {
                    "m.homeserver": {
                        state: "FAIL_PROMPT",
                        error: AutoDiscovery.ERROR_INVALID_HS_BASE_URL,
                        base_url: null,
                    },
                    "m.identity_server": {
                        state: "PROMPT",
                        error: null,
                        base_url: null,
                    },
                };

                expect(conf).toEqual(expected);
            }),
        ]);
    });

    it("should return FAIL_PROMPT when .well-known does not have a base_url for " +
        "m.homeserver (no property)", function() {
        httpBackend.when("GET", "/.well-known/matrix/client").respond(200, {
            "m.homeserver": {},
        });
        return Promise.all([
            httpBackend.flushAllExpected(),
            AutoDiscovery.findClientConfig("example.org").then((conf) => {
                const expected = {
                    "m.homeserver": {
                        state: "FAIL_PROMPT",
                        error: AutoDiscovery.ERROR_INVALID_HS_BASE_URL,
                        base_url: null,
                    },
                    "m.identity_server": {
                        state: "PROMPT",
                        error: null,
                        base_url: null,
                    },
                };

                expect(conf).toEqual(expected);
            }),
        ]);
    });

    it("should return FAIL_ERROR when .well-known has an invalid base_url for " +
        "m.homeserver (disallowed scheme)", function() {
        httpBackend.when("GET", "/.well-known/matrix/client").respond(200, {
            "m.homeserver": {
                base_url: "mxc://example.org",
            },
        });
        return Promise.all([
            httpBackend.flushAllExpected(),
            AutoDiscovery.findClientConfig("example.org").then((conf) => {
                const expected = {
                    "m.homeserver": {
                        state: "FAIL_ERROR",
                        error: AutoDiscovery.ERROR_INVALID_HS_BASE_URL,
                        base_url: null,
                    },
                    "m.identity_server": {
                        state: "PROMPT",
                        error: null,
                        base_url: null,
                    },
                };

                expect(conf).toEqual(expected);
            }),
        ]);
    });

    it("should return FAIL_ERROR when .well-known has an invalid base_url for " +
        "m.homeserver (verification failure: 404)", function() {
        httpBackend.when("GET", "/_matrix/client/versions").respond(404, {});
        httpBackend.when("GET", "/.well-known/matrix/client").respond(200, {
            "m.homeserver": {
                base_url: "https://example.org",
            },
        });
        return Promise.all([
            httpBackend.flushAllExpected(),
            AutoDiscovery.findClientConfig("example.org").then((conf) => {
                const expected = {
                    "m.homeserver": {
                        state: "FAIL_ERROR",
                        error: AutoDiscovery.ERROR_INVALID_HOMESERVER,
                        base_url: "https://example.org",
                    },
                    "m.identity_server": {
                        state: "PROMPT",
                        error: null,
                        base_url: null,
                    },
                };

                expect(conf).toEqual(expected);
            }),
        ]);
    });

    it("should return FAIL_ERROR when .well-known has an invalid base_url for " +
        "m.homeserver (verification failure: 500)", function() {
        httpBackend.when("GET", "/_matrix/client/versions").respond(500, {});
        httpBackend.when("GET", "/.well-known/matrix/client").respond(200, {
            "m.homeserver": {
                base_url: "https://example.org",
            },
        });
        return Promise.all([
            httpBackend.flushAllExpected(),
            AutoDiscovery.findClientConfig("example.org").then((conf) => {
                const expected = {
                    "m.homeserver": {
                        state: "FAIL_ERROR",
                        error: AutoDiscovery.ERROR_INVALID_HOMESERVER,
                        base_url: "https://example.org",
                    },
                    "m.identity_server": {
                        state: "PROMPT",
                        error: null,
                        base_url: null,
                    },
                };

                expect(conf).toEqual(expected);
            }),
        ]);
    });

    it("should return FAIL_ERROR when .well-known has an invalid base_url for " +
        "m.homeserver (verification failure: 200 but wrong content)", function() {
        httpBackend.when("GET", "/_matrix/client/versions").respond(200, {
            not_matrix_versions: ["r0.0.1"],
        });
        httpBackend.when("GET", "/.well-known/matrix/client").respond(200, {
            "m.homeserver": {
                base_url: "https://example.org",
            },
        });
        return Promise.all([
            httpBackend.flushAllExpected(),
            AutoDiscovery.findClientConfig("example.org").then((conf) => {
                const expected = {
                    "m.homeserver": {
                        state: "FAIL_ERROR",
                        error: AutoDiscovery.ERROR_INVALID_HOMESERVER,
                        base_url: "https://example.org",
                    },
                    "m.identity_server": {
                        state: "PROMPT",
                        error: null,
                        base_url: null,
                    },
                };

                expect(conf).toEqual(expected);
            }),
        ]);
    });

    it("should return SUCCESS when .well-known has a verifiably accurate base_url for " +
        "m.homeserver", function() {
        httpBackend.when("GET", "/_matrix/client/versions").check((req) => {
            expect(req.opts.uri).toEqual("https://example.org/_matrix/client/versions");
        }).respond(200, {
            versions: ["r0.0.1"],
        });
        httpBackend.when("GET", "/.well-known/matrix/client").respond(200, {
            "m.homeserver": {
                base_url: "https://example.org",
            },
        });
        return Promise.all([
            httpBackend.flushAllExpected(),
            AutoDiscovery.findClientConfig("example.org").then((conf) => {
                const expected = {
                    "m.homeserver": {
                        state: "SUCCESS",
                        error: null,
                        base_url: "https://example.org",
                    },
                    "m.identity_server": {
                        state: "PROMPT",
                        error: null,
                        base_url: null,
                    },
                };

                expect(conf).toEqual(expected);
            }),
        ]);
    });

    it("should return SUCCESS with the right homeserver URL", function() {
        httpBackend.when("GET", "/_matrix/client/versions").check((req) => {
            expect(req.opts.uri)
                .toEqual("https://chat.example.org/_matrix/client/versions");
        }).respond(200, {
            versions: ["r0.0.1"],
        });
        httpBackend.when("GET", "/.well-known/matrix/client").respond(200, {
            "m.homeserver": {
                // Note: we also expect this test to trim the trailing slash
                base_url: "https://chat.example.org/",
            },
        });
        return Promise.all([
            httpBackend.flushAllExpected(),
            AutoDiscovery.findClientConfig("example.org").then((conf) => {
                const expected = {
                    "m.homeserver": {
                        state: "SUCCESS",
                        error: null,
                        base_url: "https://chat.example.org",
                    },
                    "m.identity_server": {
                        state: "PROMPT",
                        error: null,
                        base_url: null,
                    },
                };

                expect(conf).toEqual(expected);
            }),
        ]);
    });

    it("should return SUCCESS / FAIL_PROMPT when the identity server configuration " +
        "is wrong (missing base_url)", function() {
        httpBackend.when("GET", "/_matrix/client/versions").check((req) => {
            expect(req.opts.uri)
                .toEqual("https://chat.example.org/_matrix/client/versions");
        }).respond(200, {
            versions: ["r0.0.1"],
        });
        httpBackend.when("GET", "/.well-known/matrix/client").respond(200, {
            "m.homeserver": {
                // Note: we also expect this test to trim the trailing slash
                base_url: "https://chat.example.org/",
            },
            "m.identity_server": {
                not_base_url: "https://identity.example.org",
            },
        });
        return Promise.all([
            httpBackend.flushAllExpected(),
            AutoDiscovery.findClientConfig("example.org").then((conf) => {
                const expected = {
                    "m.homeserver": {
                        state: "SUCCESS",
                        error: null,

                        // We still expect the base_url to be here for debugging purposes.
                        base_url: "https://chat.example.org",
                    },
                    "m.identity_server": {
                        state: "FAIL_PROMPT",
                        error: AutoDiscovery.ERROR_INVALID_IS_BASE_URL,
                        base_url: null,
                    },
                };

                expect(conf).toEqual(expected);
            }),
        ]);
    });

    it("should return SUCCESS / FAIL_PROMPT when the identity server configuration " +
        "is wrong (empty base_url)", function() {
        httpBackend.when("GET", "/_matrix/client/versions").check((req) => {
            expect(req.opts.uri)
                .toEqual("https://chat.example.org/_matrix/client/versions");
        }).respond(200, {
            versions: ["r0.0.1"],
        });
        httpBackend.when("GET", "/.well-known/matrix/client").respond(200, {
            "m.homeserver": {
                // Note: we also expect this test to trim the trailing slash
                base_url: "https://chat.example.org/",
            },
            "m.identity_server": {
                base_url: "",
            },
        });
        return Promise.all([
            httpBackend.flushAllExpected(),
            AutoDiscovery.findClientConfig("example.org").then((conf) => {
                const expected = {
                    "m.homeserver": {
                        state: "SUCCESS",
                        error: null,

                        // We still expect the base_url to be here for debugging purposes.
                        base_url: "https://chat.example.org",
                    },
                    "m.identity_server": {
                        state: "FAIL_PROMPT",
                        error: AutoDiscovery.ERROR_INVALID_IS_BASE_URL,
                        base_url: null,
                    },
                };

                expect(conf).toEqual(expected);
            }),
        ]);
    });

    it("should return SUCCESS / FAIL_PROMPT when the identity server configuration " +
        "is wrong (validation error: 404)", function() {
        httpBackend.when("GET", "/_matrix/client/versions").check((req) => {
            expect(req.opts.uri)
                .toEqual("https://chat.example.org/_matrix/client/versions");
        }).respond(200, {
            versions: ["r0.0.1"],
        });
        httpBackend.when("GET", "/_matrix/identity/api/v1").respond(404, {});
        httpBackend.when("GET", "/.well-known/matrix/client").respond(200, {
            "m.homeserver": {
                // Note: we also expect this test to trim the trailing slash
                base_url: "https://chat.example.org/",
            },
            "m.identity_server": {
                base_url: "https://identity.example.org",
            },
        });
        return Promise.all([
            httpBackend.flushAllExpected(),
            AutoDiscovery.findClientConfig("example.org").then((conf) => {
                const expected = {
                    "m.homeserver": {
                        state: "SUCCESS",
                        error: null,

                        // We still expect the base_url to be here for debugging purposes.
                        base_url: "https://chat.example.org",
                    },
                    "m.identity_server": {
                        state: "FAIL_PROMPT",
                        error: AutoDiscovery.ERROR_INVALID_IDENTITY_SERVER,
                        base_url: "https://identity.example.org",
                    },
                };

                expect(conf).toEqual(expected);
            }),
        ]);
    });

    it("should return SUCCESS / FAIL_PROMPT when the identity server configuration " +
        "is wrong (validation error: 500)", function() {
        httpBackend.when("GET", "/_matrix/client/versions").check((req) => {
            expect(req.opts.uri)
                .toEqual("https://chat.example.org/_matrix/client/versions");
        }).respond(200, {
            versions: ["r0.0.1"],
        });
        httpBackend.when("GET", "/_matrix/identity/api/v1").respond(500, {});
        httpBackend.when("GET", "/.well-known/matrix/client").respond(200, {
            "m.homeserver": {
                // Note: we also expect this test to trim the trailing slash
                base_url: "https://chat.example.org/",
            },
            "m.identity_server": {
                base_url: "https://identity.example.org",
            },
        });
        return Promise.all([
            httpBackend.flushAllExpected(),
            AutoDiscovery.findClientConfig("example.org").then((conf) => {
                const expected = {
                    "m.homeserver": {
                        state: "SUCCESS",
                        error: null,

                        // We still expect the base_url to be here for debugging purposes
                        base_url: "https://chat.example.org",
                    },
                    "m.identity_server": {
                        state: "FAIL_PROMPT",
                        error: AutoDiscovery.ERROR_INVALID_IDENTITY_SERVER,
                        base_url: "https://identity.example.org",
                    },
                };

                expect(conf).toEqual(expected);
            }),
        ]);
    });

    it("should return SUCCESS when the identity server configuration is " +
        "verifiably accurate", function() {
        httpBackend.when("GET", "/_matrix/client/versions").check((req) => {
            expect(req.opts.uri)
                .toEqual("https://chat.example.org/_matrix/client/versions");
        }).respond(200, {
            versions: ["r0.0.1"],
        });
        httpBackend.when("GET", "/_matrix/identity/api/v1").check((req) => {
            expect(req.opts.uri)
                .toEqual("https://identity.example.org/_matrix/identity/api/v1");
        }).respond(200, {});
        httpBackend.when("GET", "/.well-known/matrix/client").respond(200, {
            "m.homeserver": {
                // Note: we also expect this test to trim the trailing slash
                base_url: "https://chat.example.org/",
            },
            "m.identity_server": {
                base_url: "https://identity.example.org",
            },
        });
        return Promise.all([
            httpBackend.flushAllExpected(),
            AutoDiscovery.findClientConfig("example.org").then((conf) => {
                const expected = {
                    "m.homeserver": {
                        state: "SUCCESS",
                        error: null,
                        base_url: "https://chat.example.org",
                    },
                    "m.identity_server": {
                        state: "SUCCESS",
                        error: null,
                        base_url: "https://identity.example.org",
                    },
                };

                expect(conf).toEqual(expected);
            }),
        ]);
    });

    it("should return SUCCESS and preserve non-standard keys from the " +
        ".well-known response", function() {
        httpBackend.when("GET", "/_matrix/client/versions").check((req) => {
            expect(req.opts.uri)
                .toEqual("https://chat.example.org/_matrix/client/versions");
        }).respond(200, {
            versions: ["r0.0.1"],
        });
        httpBackend.when("GET", "/_matrix/identity/api/v1").check((req) => {
            expect(req.opts.uri)
                .toEqual("https://identity.example.org/_matrix/identity/api/v1");
        }).respond(200, {});
        httpBackend.when("GET", "/.well-known/matrix/client").respond(200, {
            "m.homeserver": {
                // Note: we also expect this test to trim the trailing slash
                base_url: "https://chat.example.org/",
            },
            "m.identity_server": {
                base_url: "https://identity.example.org",
            },
            "org.example.custom.property": {
                cupcakes: "yes",
            },
        });
        return Promise.all([
            httpBackend.flushAllExpected(),
            AutoDiscovery.findClientConfig("example.org").then((conf) => {
                const expected = {
                    "m.homeserver": {
                        state: "SUCCESS",
                        error: null,
                        base_url: "https://chat.example.org",
                    },
                    "m.identity_server": {
                        state: "SUCCESS",
                        error: null,
                        base_url: "https://identity.example.org",
                    },
                    "org.example.custom.property": {
                        cupcakes: "yes",
                    },
                };

                expect(conf).toEqual(expected);
            }),
        ]);
    });
});<|MERGE_RESOLUTION|>--- conflicted
+++ resolved
@@ -18,10 +18,6 @@
 import 'source-map-support/register';
 import Promise from 'bluebird';
 const sdk = require("../..");
-<<<<<<< HEAD
-import utils from "../test-utils";
-=======
->>>>>>> 772d6683
 
 const AutoDiscovery = sdk.AutoDiscovery;
 
